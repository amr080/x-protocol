--- conflicted
+++ resolved
@@ -393,23 +393,15 @@
       expect(result.every(value => value === false)).to.equal(true);
     });
 
-<<<<<<< HEAD
     it('reverts when transfering from a blocked account', async () => {
-=======
-    it('does not allow transfers from blocked accounts', async () => {
->>>>>>> 698ce19b
       const { contract, owner, acc1 } = await loadFixture(deployUSDMFixture);
 
       await contract.grantRole(roles.BLOCKLIST, owner.address);
       await contract.blockAccounts([owner.address]);
 
-<<<<<<< HEAD
       await expect(contract.transfer(acc1.address, 1))
         .to.be.revertedWithCustomError(contract, 'USDMBlockedSender')
         .withArgs(owner.address);
-=======
-      await expect(contract.transfer(acc1.address, 1)).to.be.revertedWith('Address is blocked');
->>>>>>> 698ce19b
     });
 
     it('allows transfers to blocked accounts', async () => {
@@ -419,85 +411,49 @@
       await contract.grantRole(roles.BLOCKLIST, owner.address);
       await contract.blockAccounts([acc1.address]);
 
-<<<<<<< HEAD
       await expect(contract.transfer(acc1.address, 1)).to.not.be.revertedWithCustomError(contract, 'USDMBlockedSender');
     });
 
     it('reverts when blocking an account already blocked', async () => {
-=======
-      await expect(contract.transfer(acc1.address, 1)).to.not.be.revertedWith('Address is blocked');
-    });
-
-    it('does not add an account already blocked', async () => {
->>>>>>> 698ce19b
       const { contract, owner, acc1 } = await loadFixture(deployUSDMFixture);
 
       await contract.grantRole(roles.BLOCKLIST, owner.address);
       await contract.blockAccounts([acc1.address]);
 
-<<<<<<< HEAD
-      await expect(contract.blocklistAccounts([acc1.address]))
+      await expect(contract.blockAccounts([acc1.address]))
         .to.be.revertedWithCustomError(contract, 'USDMInvalidBlockedAccount')
         .withArgs(acc1.address);
     });
 
     it('reverts when unblocking an account not blocked', async () => {
-=======
-      await expect(contract.blockAccounts([acc1.address])).to.be.revertedWith('Address already blocked');
-    });
-
-    it('does not unblock an account not blocked', async () => {
->>>>>>> 698ce19b
       const { contract, owner } = await loadFixture(deployUSDMFixture);
 
       await contract.grantRole(roles.BLOCKLIST, owner.address);
 
-<<<<<<< HEAD
-      await expect(contract.unblocklistAccounts([owner.address]))
+      await expect(contract.blockAccounts([owner.address]))
         .to.be.revertedWithCustomError(contract, 'USDMInvalidBlockedAccount')
         .withArgs(owner.address);
     });
 
     it('reverts when blocking a repeated accounts', async () => {
-=======
-      await expect(contract.unblockAccounts([owner.address])).to.be.revertedWith('Address is not blocked');
-    });
-
-    it('reverts when blocking repeated accounts', async () => {
->>>>>>> 698ce19b
       const { contract, owner, acc1, acc2 } = await loadFixture(deployUSDMFixture);
 
       await contract.grantRole(roles.BLOCKLIST, owner.address);
 
-<<<<<<< HEAD
-      await expect(contract.blocklistAccounts([acc1.address, acc2.address, acc2.address]))
+      await expect(contract.blockAccounts([acc1.address, acc2.address, acc2.address]))
         .to.be.revertedWithCustomError(contract, 'USDMInvalidBlockedAccount')
         .withArgs(acc2.address);
     });
 
-    it('reverts when unblocking a repeated accounts', async () => {
-=======
-      await expect(contract.blockAccounts([acc1.address, acc2.address, acc2.address])).to.be.revertedWith(
-        'Address already blocked',
-      );
-    });
-
     it('reverts when unblocking repeated accounts', async () => {
->>>>>>> 698ce19b
       const { contract, owner, acc1, acc2 } = await loadFixture(deployUSDMFixture);
 
       await contract.grantRole(roles.BLOCKLIST, owner.address);
       await contract.blockAccounts([acc1.address, acc2.address]);
 
-<<<<<<< HEAD
-      await expect(contract.unblocklistAccounts([acc1.address, acc2.address, acc2.address]))
+      await expect(contract.unblockAccounts([acc1.address, acc2.address, acc2.address]))
         .to.be.revertedWithCustomError(contract, 'USDMInvalidBlockedAccount')
         .withArgs(acc2.address);
-=======
-      await expect(contract.unblockAccounts([acc1.address, acc2.address, acc2.address])).to.be.revertedWith(
-        'Address is not blocked',
-      );
->>>>>>> 698ce19b
     });
   });
 
