--- conflicted
+++ resolved
@@ -55,14 +55,9 @@
     bytes32 public constant UPGRADE_ROLE = keccak256("UPGRADE_ROLE");
     bytes32 public constant PAUSE_ROLE = keccak256("PAUSE_ROLE");
 
-<<<<<<< HEAD
     // Events
-    event AccountBlocklisted(address indexed addr);
-    event AccountUnblocklisted(address indexed addr);
-=======
     event AccountBlocked(address indexed addr);
     event AccountUnblocked(address indexed addr);
->>>>>>> 500a2c94
     event RewardMultiplier(uint256 indexed value);
 
     /**
